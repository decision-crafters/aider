--- conflicted
+++ resolved
@@ -1,10 +1,7 @@
 import base64
 import os
-<<<<<<< HEAD
 import threading
-=======
 import webbrowser
->>>>>>> 79af39bd
 from collections import defaultdict
 from dataclasses import dataclass
 from datetime import datetime
